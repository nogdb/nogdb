--- conflicted
+++ resolved
@@ -33,10 +33,6 @@
 
 #include "nogdb_errors.h"
 #include "nogdb_compare.h"
-
-#define RECORD_NOT_EXIST                0
-#define RECORD_NOT_EXIST_IN_MEMORY      1
-#define RECORD_EXIST                    2
 
 namespace nogdb {
 
@@ -50,99 +46,6 @@
                                                               const ClassId &classId),
                                            RecordId (Graph::*vertexFunc)(const BaseTxn &baseTxn, const RecordId &rid),
                                            const PathFilter &pathFilter) {
-<<<<<<< HEAD
-        switch (Generic::checkIfRecordExist(txn, recordDescriptor)) {
-            case RECORD_NOT_EXIST:
-                throw NOGDB_GRAPH_ERROR(NOGDB_GRAPH_NOEXST_VERTEX);
-            case RECORD_NOT_EXIST_IN_MEMORY:
-                return ((minDepth == 0) && (minDepth <= maxDepth)) ?
-                       Generic::getRecordFromRdesc(txn, recordDescriptor) : ResultSet{};
-            default:
-                auto result = ResultSet{};
-                auto dsTxnHandler = txn.txnBase->getDsTxnHandler();
-                auto classDescriptor = Schema::ClassDescriptorPtr{};
-                auto classPropertyInfo = ClassPropertyInfo{};
-                auto classDBHandler = storage_engine::lmdb::Dbi{};
-                auto visited = std::unordered_set<RecordId, Graph::RecordIdHash>{recordDescriptor.rid};
-                auto queue = std::queue<std::pair<unsigned int, RecordId>> {};
-                queue.push(std::make_pair(0, recordDescriptor.rid));
-                try {
-                    auto addUniqueVertex = [&](const RecordId &vertex, unsigned int currentLevel,
-                                               const PathFilter &pathFilter) {
-                        if (visited.find(vertex) == visited.cend()) {
-                            auto tmpResult = retrieve(txn, classDescriptor, classPropertyInfo,
-                                                      classDBHandler, vertex, pathFilter, ClassType::VERTEX);
-                            if ((currentLevel + 1 >= minDepth) && (currentLevel + 1 <= maxDepth) &&
-                                (!tmpResult.record.empty())) {
-                                tmpResult.record.setBasicInfo(DEPTH_PROPERTY, currentLevel + 1);
-                                tmpResult.descriptor.depth = currentLevel + 1;
-                                result.push_back(tmpResult);
-                            }
-                            visited.insert(vertex);
-                            if ((currentLevel + 1 < maxDepth) && (!tmpResult.record.empty())) {
-                                queue.push(std::make_pair(currentLevel + 1, vertex));
-                            }
-                        }
-                    };
-
-                    if (minDepth == 0) {
-                        classDescriptor = Generic::getClassDescriptor(txn, recordDescriptor.rid.first,
-                                                                      ClassType::UNDEFINED);
-                        classPropertyInfo = Generic::getClassMapProperty(*txn.txnBase, classDescriptor);
-                        classDBHandler = dsTxnHandler->openDbi(std::to_string(recordDescriptor.rid.first), true);
-                        auto className = BaseTxn::getCurrentVersion(*txn.txnBase, classDescriptor->name).first;
-                        auto rawData = classDBHandler.get(recordDescriptor.rid.second);
-                        auto record = Parser::parseRawDataWithBasicInfo(className, recordDescriptor.rid, rawData, classPropertyInfo);
-                        result.emplace_back(Result{recordDescriptor, record});
-                    }
-                    while (!queue.empty()) {
-                        auto element = queue.front();
-                        queue.pop();
-                        auto currentLevel = element.first;
-                        auto vertexId = element.second;
-                        auto edgeRecordDescriptors = std::vector<RecordDescriptor> {};
-                        if (edgeClassIds.empty()) {
-                            for (const auto &edge: ((*txn.txnCtx.dbRelation).*edgeFunc)(*(txn.txnBase), vertexId, 0)) {
-                                auto tmpResult = retrieve(txn, classDescriptor, classPropertyInfo,
-                                                          classDBHandler, edge,
-                                                          pathFilter, ClassType::EDGE);
-                                if (tmpResult.descriptor != RecordDescriptor{}) {
-                                    edgeRecordDescriptors.emplace_back(RecordDescriptor{edge});
-                                }
-                            }
-                        } else {
-                            for (const auto &edgeId: edgeClassIds) {
-                                for (const auto &edge: ((*txn.txnCtx.dbRelation).*edgeFunc)(*(txn.txnBase), vertexId, edgeId)) {
-                                    auto tmpResult = retrieve(txn, classDescriptor, classPropertyInfo,
-                                                              classDBHandler, edge,
-                                                              pathFilter, ClassType::EDGE);
-                                    if (tmpResult.descriptor != RecordDescriptor{}) {
-                                        edgeRecordDescriptors.emplace_back(RecordDescriptor{edge});
-                                    }
-                                }
-                            }
-                        }
-                        for (const auto &edge: edgeRecordDescriptors) {
-                            if (vertexFunc != nullptr) {
-                                addUniqueVertex(((*txn.txnCtx.dbRelation).*vertexFunc)(*(txn.txnBase), edge.rid),
-                                                currentLevel, pathFilter);
-                            } else {
-                                auto vertices = txn.txnCtx.dbRelation->getVertexSrcDst(*(txn.txnBase), edge.rid);
-                                addUniqueVertex(vertices.first, currentLevel, pathFilter);
-                                addUniqueVertex(vertices.second, currentLevel, pathFilter);
-                            }
-                        }
-                    }
-                } catch (const Error &err) {
-                    if (err.code() == NOGDB_GRAPH_NOEXST_VERTEX) {
-                        throw NOGDB_GRAPH_ERROR(NOGDB_GRAPH_UNKNOWN_ERR);
-                    } else {
-                        throw err;
-                    }
-                }
-                return result;
-        }
-=======
         const auto searchResultDescriptor = breadthFirstSearchRdesc(txn, recordDescriptor, minDepth, maxDepth,
                                                                   edgeClassIds, edgeFunc, vertexFunc, pathFilter);
 
@@ -155,7 +58,6 @@
         });
 
         return result;
->>>>>>> 0c3d8d16
     }
 
     ResultSet Algorithm::depthFirstSearch(const Txn &txn,
@@ -168,95 +70,6 @@
                                                              const ClassId &classId),
                                           RecordId (Graph::*vertexFunc)(const BaseTxn &baseTxn, const RecordId &rid),
                                           const PathFilter &pathFilter) {
-<<<<<<< HEAD
-        switch (Generic::checkIfRecordExist(txn, recordDescriptor)) {
-            case RECORD_NOT_EXIST:
-                throw NOGDB_GRAPH_ERROR(NOGDB_GRAPH_NOEXST_VERTEX);
-            case RECORD_NOT_EXIST_IN_MEMORY:
-                return ((minDepth == 0) && (minDepth <= maxDepth)) ?
-                       Generic::getRecordFromRdesc(txn, recordDescriptor) : ResultSet{};
-            default:
-                auto result = ResultSet{};
-                auto classDescriptor = Schema::ClassDescriptorPtr{};
-                auto classPropertyInfo = ClassPropertyInfo{};
-                auto classDBHandler = storage_engine::lmdb::Dbi{};
-                auto visited = std::unordered_set<RecordId, Graph::RecordIdHash> {};
-                auto usedEdges = std::unordered_set<RecordId, Graph::RecordIdHash> {};
-                try {
-                    std::function<void(const RecordId &, unsigned int, const PathFilter &)>
-                            addUniqueVertex = [&](const RecordId &vertexId, unsigned int currentLevel,
-                                                  const PathFilter &pathFilter) -> void {
-                        if (visited.find(vertexId) == visited.cend()) {
-                            auto tmpResult = Result{};
-                            if (currentLevel == 0) {
-                                tmpResult = retrieve(txn, classDescriptor, classPropertyInfo, classDBHandler,
-                                                     vertexId, PathFilter{}, ClassType::VERTEX);
-                            } else {
-                                tmpResult = retrieve(txn, classDescriptor, classPropertyInfo, classDBHandler,
-                                                     vertexId, pathFilter, ClassType::VERTEX);
-                            }
-                            if ((currentLevel >= minDepth) && (!tmpResult.record.empty())) {
-                                tmpResult.record.setBasicInfo(DEPTH_PROPERTY, currentLevel);
-                                tmpResult.descriptor.depth = currentLevel;
-                                result.push_back(tmpResult);
-                            }
-                            visited.insert(vertexId);
-                            if ((currentLevel < maxDepth) && (!tmpResult.record.empty())) {
-                                auto edgeRecordDescriptors = std::vector<RecordDescriptor> {};
-                                if (edgeClassIds.empty()) {
-                                    for (const auto &edge: ((*txn.txnCtx.dbRelation).*edgeFunc)(*(txn.txnBase), vertexId, 0)) {
-                                        auto tmpResult = retrieve(txn, classDescriptor, classPropertyInfo,
-                                                                  classDBHandler, edge, pathFilter, ClassType::EDGE);
-                                        if (tmpResult.descriptor != RecordDescriptor{}) {
-                                            edgeRecordDescriptors.emplace_back(RecordDescriptor{edge});
-                                        }
-                                    }
-                                } else {
-                                    for (const auto &edgeId: edgeClassIds) {
-                                        for (const auto &edge: ((*txn.txnCtx.dbRelation).*edgeFunc)(*(txn.txnBase), vertexId, edgeId)) {
-                                            auto tmpResult = retrieve(txn, classDescriptor, classPropertyInfo,
-                                                                      classDBHandler, edge, pathFilter,
-                                                                      ClassType::EDGE);
-                                            if (tmpResult.descriptor != RecordDescriptor{}) {
-                                                edgeRecordDescriptors.emplace_back(RecordDescriptor{edge});
-                                            }
-                                        }
-                                    }
-                                }
-                                for (const auto &edge: edgeRecordDescriptors) {
-                                    if (usedEdges.find(edge.rid) == usedEdges.cend()) {
-                                        usedEdges.insert(edge.rid);
-                                        if (vertexFunc != nullptr) {
-                                            auto nextVertex = ((*txn.txnCtx.dbRelation).*vertexFunc)(*(txn.txnBase), edge.rid);
-                                            if (nextVertex != vertexId) {
-                                                addUniqueVertex(nextVertex, currentLevel + 1, pathFilter);
-                                            }
-                                        } else {
-                                            auto vertices = txn.txnCtx.dbRelation->getVertexSrcDst(*(txn.txnBase), edge.rid);
-                                            if (vertices.first != vertexId) {
-                                                addUniqueVertex(vertices.first, currentLevel + 1, pathFilter);
-                                            }
-                                            if (vertices.second != vertexId) {
-                                                addUniqueVertex(vertices.second, currentLevel + 1, pathFilter);
-                                            }
-                                        }
-                                    }
-                                }
-                            }
-                        }
-                    };
-
-                    addUniqueVertex(recordDescriptor.rid, 0, pathFilter);
-                } catch (const Error &err) {
-                    if (err.code() == NOGDB_GRAPH_NOEXST_VERTEX) {
-                        throw NOGDB_GRAPH_ERROR(NOGDB_GRAPH_UNKNOWN_ERR);
-                    } else {
-                        throw err;
-                    }
-                }
-                return result;
-        }
-=======
         const auto searchResultDescriptor = depthFirstSearchRdesc(txn, recordDescriptor, minDepth, maxDepth,
                                                                   edgeClassIds, edgeFunc, vertexFunc, pathFilter);
         ResultSet result (searchResultDescriptor.size());
@@ -268,7 +81,6 @@
         });
 
         return result;
->>>>>>> 0c3d8d16
     }
 
     ResultSet Algorithm::bfsShortestPath(const Txn &txn,
@@ -276,110 +88,6 @@
                                          const RecordDescriptor &dstVertexRecordDescriptor,
                                          const std::vector<ClassId> &edgeClassIds,
                                          const PathFilter &pathFilter) {
-<<<<<<< HEAD
-        auto srcStatus = Generic::checkIfRecordExist(txn, srcVertexRecordDescriptor);
-        auto dstStatus = Generic::checkIfRecordExist(txn, dstVertexRecordDescriptor);
-        if (srcStatus == RECORD_NOT_EXIST) {
-            throw NOGDB_GRAPH_ERROR(NOGDB_GRAPH_NOEXST_SRC);
-        } else if (dstStatus == RECORD_NOT_EXIST) {
-            throw NOGDB_GRAPH_ERROR(NOGDB_GRAPH_NOEXST_DST);
-        } else if (srcStatus == RECORD_NOT_EXIST_IN_MEMORY || dstStatus == RECORD_NOT_EXIST_IN_MEMORY) {
-            return ResultSet{};
-        } else {
-            auto result = ResultSet{};
-            auto dsTxnHandler = txn.txnBase->getDsTxnHandler();
-            auto classDescriptor = Schema::ClassDescriptorPtr{};
-            auto classPropertyInfo = ClassPropertyInfo{};
-            auto classDBHandler = storage_engine::lmdb::Dbi{};
-            try {
-                if (srcVertexRecordDescriptor == dstVertexRecordDescriptor) {
-                    classDescriptor = Generic::getClassDescriptor(txn, srcVertexRecordDescriptor.rid.first,
-                                                                  ClassType::UNDEFINED);
-                    classPropertyInfo = Generic::getClassMapProperty(*txn.txnBase, classDescriptor);
-                    classDBHandler = dsTxnHandler->openDbi(std::to_string(srcVertexRecordDescriptor.rid.first), true);
-                    auto rawData = classDBHandler.get(srcVertexRecordDescriptor.rid.second);
-                    auto className = BaseTxn::getCurrentVersion(*txn.txnBase, classDescriptor->name).first;
-                    auto record = Parser::parseRawDataWithBasicInfo(className, srcVertexRecordDescriptor.rid, rawData, classPropertyInfo);
-                    result.emplace_back(Result{srcVertexRecordDescriptor, record});
-                } else {
-                    bool found = false;
-                    auto visited = std::unordered_map<RecordId, std::pair<Result, RecordId>, Graph::RecordIdHash> {};
-                    visited.insert({srcVertexRecordDescriptor.rid, {Result{}, RecordId{}}});
-                    auto queue = std::queue<RecordId> {};
-                    queue.push(srcVertexRecordDescriptor.rid);
-                    while (!queue.empty() && !found) {
-                        auto vertex = queue.front();
-                        queue.pop();
-                        auto edgeRecordDescriptors = std::vector<RecordDescriptor>{};
-                        if (edgeClassIds.empty()) {
-                            for (const auto &edge: txn.txnCtx.dbRelation->getEdgeOut(*(txn.txnBase), vertex, 0)) {
-                                auto tmpResult = retrieve(txn, classDescriptor, classPropertyInfo,
-                                                          classDBHandler, edge, pathFilter, ClassType::EDGE);
-                                if (tmpResult.descriptor != RecordDescriptor{}) {
-                                    edgeRecordDescriptors.emplace_back(RecordDescriptor{edge});
-                                }
-                            }
-                        } else {
-                            for (const auto &edgeId: edgeClassIds) {
-                                for (const auto &edge: txn.txnCtx.dbRelation->getEdgeOut(*(txn.txnBase), vertex, edgeId)) {
-                                    auto tmpResult = retrieve(txn, classDescriptor, classPropertyInfo,
-                                                              classDBHandler, edge, pathFilter, ClassType::EDGE);
-                                    if (tmpResult.descriptor != RecordDescriptor{}) {
-                                        edgeRecordDescriptors.emplace_back(RecordDescriptor{edge});
-                                    }
-                                }
-                            }
-                        }
-                        for (const auto &edge: edgeRecordDescriptors) {
-                            auto nextVertex = txn.txnCtx.dbRelation->getVertexDst(*(txn.txnBase), edge.rid);
-                            if (visited.find(nextVertex) == visited.cend()) {
-                                auto tmpResult = retrieve(txn, classDescriptor, classPropertyInfo,
-                                                          classDBHandler, nextVertex, pathFilter, ClassType::VERTEX);
-                                if (tmpResult.descriptor != RecordDescriptor{}) {
-                                    visited.insert({nextVertex, {tmpResult, vertex}});
-                                    queue.push(nextVertex);
-                                }
-                            }
-                            if (nextVertex == dstVertexRecordDescriptor.rid) {
-                                found = true;
-                                break;
-                            }
-                        }
-                    }
-                    if (found) {
-                        auto vertex = dstVertexRecordDescriptor.rid;
-                        while (vertex != srcVertexRecordDescriptor.rid) {
-                            auto data = visited.at(vertex);
-                            result.push_back(data.first);
-                            vertex = data.second;
-                        }
-                        classDescriptor = Generic::getClassDescriptor(txn, srcVertexRecordDescriptor.rid.first,
-                                                                      ClassType::UNDEFINED);
-                        classPropertyInfo = Generic::getClassMapProperty(*txn.txnBase, classDescriptor);
-                        classDBHandler = dsTxnHandler->openDbi(std::to_string(srcVertexRecordDescriptor.rid.first), true);
-                        auto rawData = classDBHandler.get(srcVertexRecordDescriptor.rid.second);
-                        auto className = BaseTxn::getCurrentVersion(*txn.txnBase, classDescriptor->name).first;
-                        auto record = Parser::parseRawDataWithBasicInfo(className, srcVertexRecordDescriptor.rid, rawData, classPropertyInfo);
-                        result.emplace_back(Result{srcVertexRecordDescriptor, record});
-                        std::reverse(result.begin(), result.end());
-                        auto currentLevel = 0U;
-                        for(auto& res: result) {
-                            res.record.setBasicInfo(DEPTH_PROPERTY, currentLevel);
-                            res.descriptor.depth = currentLevel;
-                            ++currentLevel;
-                        }
-                    }
-                }
-            } catch (const Error &err) {
-                if (err.code() == NOGDB_GRAPH_NOEXST_VERTEX) {
-                    throw NOGDB_GRAPH_ERROR(NOGDB_GRAPH_UNKNOWN_ERR);
-                } else {
-                    throw err;
-                }
-            }
-            return result;
-        }
-=======
         const auto searchResultDescriptor = bfsShortestPathRdesc(txn, srcVertexRecordDescriptor,
                                                                  dstVertexRecordDescriptor, edgeClassIds, pathFilter);
 
@@ -392,7 +100,6 @@
                        });
 
         return result;
->>>>>>> 0c3d8d16
     }
 
     std::vector<RecordDescriptor>
@@ -506,13 +213,7 @@
                 auto result = std::vector<RecordDescriptor>{};
                 auto classDescriptor = Schema::ClassDescriptorPtr{};
                 auto classPropertyInfo = ClassPropertyInfo{};
-<<<<<<< HEAD
                 auto classDBHandler = storage_engine::lmdb::Dbi{};
-                auto visited = std::unordered_set<RecordId, Graph::RecordIdHash> {};
-                auto usedEdges = std::unordered_set<RecordId, Graph::RecordIdHash> {};
-=======
-                auto classDBHandler = Datastore::DBHandler{};
->>>>>>> 0c3d8d16
                 try {
 
                     std::unordered_set<RecordId, Graph::RecordIdHash> visited {};
@@ -572,20 +273,13 @@
                             }
                         }
 
-<<<<<<< HEAD
-                    addUniqueVertex(recordDescriptor.rid, 0, pathFilter);
-                } catch (const Error &err) {
-                    if (err.code() == NOGDB_GRAPH_NOEXST_VERTEX) {
-                        throw NOGDB_GRAPH_ERROR(NOGDB_GRAPH_UNKNOWN_ERR);
-=======
                         while (currentLevel && stk[currentLevel].empty()) {
                             --currentLevel;
                         }
                     }
                 } catch (Graph::ErrorType &err) {
-                    if (err == GRAPH_NOEXST_VERTEX) {
-                        throw Error(GRAPH_UNKNOWN_ERR, Error::Type::GRAPH);
->>>>>>> 0c3d8d16
+                    if (err == NOGDB_GRAPH_NOEXST_VERTEX) {
+                        throw NOGDB_GRAPH_ERROR(NOGDB_GRAPH_UNKNOWN_ERR);
                     } else {
                         throw err;
                     }
