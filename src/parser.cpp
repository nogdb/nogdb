--- conflicted
+++ resolved
@@ -79,26 +79,6 @@
 
         // calculate a raw data size of properties in a record
         for (const auto &property: record.getAll()) {
-<<<<<<< HEAD
-            if (property.first.at(0) != '@' || property.first == VERSION_PROPERTY) {
-                auto foundProperty = classInfo.nameToDesc.find(property.first);
-                if (foundProperty == classInfo.nameToDesc.cend()) {
-                    throw Error(NOGDB_CTX_NOEXST_PROPERTY, Error::Type::CONTEXT);
-                }
-                // check if having any index
-                for (const auto &indexIter: foundProperty->second.indexInfo) {
-                    if (indexIter.second.first == classDescriptor->id) {
-                        indexInfos.emplace(
-                                property.first,
-                                std::make_tuple(
-                                        foundProperty->second.type,
-                                        indexIter.first,
-                                        indexIter.second.second
-                                )
-                        );
-                        break;
-                    }
-=======
             auto foundProperty = classInfo.nameToDesc.find(property.first);
             if (foundProperty == classInfo.nameToDesc.cend()) {
                 throw Error(CTX_NOEXST_PROPERTY, Error::Type::CONTEXT);
@@ -115,7 +95,6 @@
                             )
                     );
                     break;
->>>>>>> e2932be1
                 }
             }
             dataSize += getRawDataSize(property.second.size());
