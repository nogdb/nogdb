/*
 *  Copyright (C) 2018, Throughwave (Thailand) Co., Ltd.
 *  <peerawich at throughwave dot co dot th>
 *
 *  This file is part of libnogdb, the NogDB core library in C++.
 *
 *  libnogdb is free software: you can redistribute it and/or modify
 *  it under the terms of the GNU General Public License as published by
 *  the Free Software Foundation, either version 3 of the License, or
 *  (at your option) any later version.
 *
 *  This program is distributed in the hope that it will be useful,
 *  but WITHOUT ANY WARRANTY; without even the implied warranty of
 *  MERCHANTABILITY or FITNESS FOR A PARTICULAR PURPOSE.  See the
 *  GNU General Public License for more details.
 *
 *  You should have received a copy of the GNU General Public License
 *  along with this program. If not, see <http://www.gnu.org/licenses/>.
 *
 */

#include <iomanip>

#include "utils.hpp"
#include "constant.hpp"
#include "env_handler.hpp"

namespace nogdb {

    EnvHandlerPtr
    EnvHandler::create(const std::string &dbPath,
                       unsigned int dbNum,
                       unsigned long dbSize,
                       unsigned int dbReaders,
                       LMDBInterface::LMDBFlag flag,
                       LMDBInterface::LMDBMode perm) {
        return new(std::nothrow) EnvHandler(dbPath, dbNum, dbSize, dbReaders, flag, perm);
    }

    EnvHandler::EnvHandler(const std::string &dbPath,
                           unsigned int maxdb,
                           unsigned long maxdbSize,
                           unsigned int maxdbReaders,
                           LMDBInterface::LMDBFlag flag,
                           LMDBInterface::LMDBMode perm) : refCount{0} {
        if (!fileExists(dbPath)) {
            mkdir(dbPath.c_str(), 0755);
        }
        const auto lockFile = dbPath + DB_LOCK_FILE;
<<<<<<< HEAD
        lockFileDescriptor = open(lockFile.c_str(), O_CREAT | O_RDONLY, 0644);
        if (flock(lockFileDescriptor, LOCK_EX | LOCK_NB) == -1) {
            if (errno == EWOULDBLOCK) {
                throw Error(NOGDB_CTX_IS_LOCKED, Error::Type::CONTEXT);
=======
        lockFileDescriptor = openLockFile(lockFile.c_str());
        if (lockFileDescriptor == -1) {
            if (errno == EWOULDBLOCK || errno == EEXIST) {
                throw Error(CTX_IS_LOCKED, Error::Type::CONTEXT);
>>>>>>> 3258f8c5
            } else {
                throw Error(NOGDB_CTX_UNKNOWN_ERR, Error::Type::CONTEXT);
            }
        }

        try {
            env = LMDBInterface::createEnv(dbPath, maxdb, maxdbSize, maxdbReaders, flag, perm);
        } catch (LMDBInterface::ErrorType &err) {
            throw Error(err, Error::Type::DATASTORE);
        }
    }

    EnvHandlerPtr &
    EnvHandlerPtr::operator=(const EnvHandlerPtr &ptr) {
        if (this != &ptr) {
            ++ptr.pointer_->refCount;
            if (--pointer_->refCount == 0) {
                if (pointer_->env != nullptr) {
<<<<<<< HEAD
                    LMDBInterface::destroyEnv(pointer_->env);
                    flock(pointer_->lockFileDescriptor, LOCK_UN);
=======
                    Datastore::destroyEnv(pointer_->env);
                    unlockFile(pointer_->lockFileDescriptor);
>>>>>>> 3258f8c5
                }
                delete pointer_;
            }
            pointer_ = ptr.pointer_;
        }
        return *this;
    }

    EnvHandlerPtr::~EnvHandlerPtr() {
        if (--pointer_->refCount == 0) {
            if (pointer_->env != nullptr) {
<<<<<<< HEAD
                LMDBInterface::destroyEnv(pointer_->env);
                flock(pointer_->lockFileDescriptor, LOCK_UN);
=======
                Datastore::destroyEnv(pointer_->env);
                unlockFile(pointer_->lockFileDescriptor);
>>>>>>> 3258f8c5
            }
            delete pointer_;
        }
    }

}<|MERGE_RESOLUTION|>--- conflicted
+++ resolved
@@ -47,17 +47,10 @@
             mkdir(dbPath.c_str(), 0755);
         }
         const auto lockFile = dbPath + DB_LOCK_FILE;
-<<<<<<< HEAD
-        lockFileDescriptor = open(lockFile.c_str(), O_CREAT | O_RDONLY, 0644);
-        if (flock(lockFileDescriptor, LOCK_EX | LOCK_NB) == -1) {
-            if (errno == EWOULDBLOCK) {
-                throw Error(NOGDB_CTX_IS_LOCKED, Error::Type::CONTEXT);
-=======
         lockFileDescriptor = openLockFile(lockFile.c_str());
         if (lockFileDescriptor == -1) {
             if (errno == EWOULDBLOCK || errno == EEXIST) {
-                throw Error(CTX_IS_LOCKED, Error::Type::CONTEXT);
->>>>>>> 3258f8c5
+                throw Error(NOGDB_CTX_IS_LOCKED, Error::Type::CONTEXT);
             } else {
                 throw Error(NOGDB_CTX_UNKNOWN_ERR, Error::Type::CONTEXT);
             }
@@ -76,13 +69,8 @@
             ++ptr.pointer_->refCount;
             if (--pointer_->refCount == 0) {
                 if (pointer_->env != nullptr) {
-<<<<<<< HEAD
                     LMDBInterface::destroyEnv(pointer_->env);
-                    flock(pointer_->lockFileDescriptor, LOCK_UN);
-=======
-                    Datastore::destroyEnv(pointer_->env);
                     unlockFile(pointer_->lockFileDescriptor);
->>>>>>> 3258f8c5
                 }
                 delete pointer_;
             }
@@ -94,13 +82,8 @@
     EnvHandlerPtr::~EnvHandlerPtr() {
         if (--pointer_->refCount == 0) {
             if (pointer_->env != nullptr) {
-<<<<<<< HEAD
                 LMDBInterface::destroyEnv(pointer_->env);
-                flock(pointer_->lockFileDescriptor, LOCK_UN);
-=======
-                Datastore::destroyEnv(pointer_->env);
                 unlockFile(pointer_->lockFileDescriptor);
->>>>>>> 3258f8c5
             }
             delete pointer_;
         }
