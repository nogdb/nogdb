/*
 *  Copyright (C) 2018, Throughwave (Thailand) Co., Ltd.
 *  <kasidej dot bu at throughwave dot co dot th>
 *
 *  This file is part of libnogdb, the NogDB core library in C++.
 *
 *  libnogdb is free software: you can redistribute it and/or modify
 *  it under the terms of the GNU General Public License as published by
 *  the Free Software Foundation, either version 3 of the License, or
 *  (at your option) any later version.
 *
 *  This program is distributed in the hope that it will be useful,
 *  but WITHOUT ANY WARRANTY; without even the implied warranty of
 *  MERCHANTABILITY or FITNESS FOR A PARTICULAR PURPOSE.  See the
 *  GNU General Public License for more details.
 *
 *  You should have received a copy of the GNU General Public License
 *  along with this program. If not, see <http://www.gnu.org/licenses/>.
 *
 */

#ifndef __SQL_HPP_INCLUDED_
#define __SQL_HPP_INCLUDED_

#include <iostream>
#include <sstream>

#include "nogdb.h"

namespace nogdb {

    namespace sql_parser {

        using namespace std;

        /* Forward declaration */
        class Token;

        class Bytes;

        class Record;

        class Result;

        class ResultSet;

        typedef set<RecordDescriptor> RecordDescriptorSet;


        /*
         * Each token coming out of the lexer is an instance of
         * this structure. Tokens are also used as part of an expression.
         *
         * Note if Token.z==NULL then Token.n and Token.t are undefined and
         * may contain random values. Do not make any assumptions about Token.n
         * and Token.t when Token.z==NULL.
         */
        class Token {
        public:
            const char *z;  /* Text of the token.  Not NULL-terminated! */
            int n;          /* Number of characters in this token */
            int t;          /* Token type ID */

            inline string toString() const {
                string s = string(this->z, this->n);
                return dequote(s);
            }

            inline string toRawString() const {
                return string(this->z, this->n);
            }

            Bytes toBytes() const;

        private:
            bool operator<(const Token &other) const;

            string &dequote(string &z) const;
        };

        class Bytes : public nogdb::Bytes {
        public:
            Bytes();

            template<typename T>
            Bytes(T data, PropertyType type_) : nogdb::Bytes(data), t(type_) {}

            Bytes(const unsigned char *data, size_t len, PropertyType type_);

            Bytes(nogdb::Bytes &&bytes_, PropertyType type_ = PropertyType::UNDEFINED);

            Bytes(PropertyType type_);

            Bytes(ResultSet &&res);

            bool operator<(const Bytes &other) const;

            inline PropertyType type() const { return this->t; }

            inline bool isResults() const { return this->r.get() != nullptr; }

            inline ResultSet &results() const { return *this->r; }

            inline const nogdb::Bytes &getBase() const { return *this; }

        private:
            PropertyType t{PropertyType::UNDEFINED};
            shared_ptr<ResultSet> r{nullptr};
        };


        class Record {
        public:
            Record() = default;

            Record(nogdb::Record &&rec);

            Record &set(const string &propName, const Bytes &value);

            Record &set(const string &propName, Bytes &&value);

            Record &set(pair<string, Bytes> &&prop);

            const map<string, Bytes> &getAll() const;

            Bytes get(const string &propName) const;

            bool empty() const;

            nogdb::Record toBaseRecord() const;

        private:
            map<string, Bytes> properties{};
        };


        class Result {
        public:
            Result() = default;

            Result(nogdb::Result &&result) : Result(move(result.descriptor), move(result.record)) {}

            Result(RecordDescriptor &&rid, Record &&record_) : descriptor(move(rid)), record(move(record_)) {}

            RecordDescriptor descriptor{};
            Record record{};

            nogdb::Result toBaseResult() const {
                return nogdb::Result(descriptor, record.toBaseRecord());
            }
        };

        class ResultSet : public vector<Result> {
        public:
            using vector<Result>::vector;
            using vector<Result>::insert;

            ResultSet();

            ResultSet(nogdb::ResultSet &&res);

            ResultSet(nogdb::ResultSetCursor &res, int skip, int limit);

            string descriptorsToString() const;

            ResultSet& limit(int skip, int limit);
        };

        class Condition : public nogdb::Condition {
        public:
            Condition(const string &propName = "") : nogdb::Condition(propName) {}

            Condition(const nogdb::Condition &rhs) : nogdb::Condition(rhs) {}

            using nogdb::Condition::eq;

            Condition eq(const Bytes &value) const {
                if (!value.empty()) {
                    return this->eq(value.getBase());
                } else {
                    return this->null();
                }
            }
        };


        /* A class for arguments holder */
        template<class E>
        class Holder {
        public:
            Holder() : Holder(static_cast<E>(0)) {}

            Holder(E type_, shared_ptr<void> value_ = nullptr) : type(type_), value(value_) {}

            E type;
            shared_ptr<void> value;

            template<typename T>
            inline T &get() const {
                return *static_pointer_cast<T>(this->value);
            }

        protected:
        };

        enum class TargetType {
            NO_TARGET,
            CLASS,              // std::string
            RIDS,               // sql_parser::RecordDescriptorSet
            NESTED,             // sql_parser::SelectArgs
            NESTED_TRAVERSE,    // sql_paresr::TraverseArgs
        };
        enum class WhereType {
            NO_COND,
            CONDITION,  // nogdb::Condition
            MULTI_COND  // nogdb::MultiCondition
        };
        enum class ProjectionType {
            PROPERTY,   // std::string
            FUNCTION,   // sql_parser::Function
            METHOD,     // std::pair<sql_parser::Projection, sql_parser::Projection>
            ARRAY_SELECTOR, // std::pair<sql_parser::Projection, unsigned long>
            CONDITION,  // std::pair<sql_parser::Projection, nogdb::Condition>
            ALIAS,      // std::pair<sql_parser::Projection, string>
        };
        typedef Holder<TargetType> Target;  /* A classname, set of rid or nested select statement */
        typedef Holder<WhereType> Where;    /* A condition class, expression class or empty condition */
        typedef Holder<ProjectionType> Projection;

        class Function {
        public:
            enum class Id {
                UNDEFINE,
                COUNT,
                MIN, MAX,
                IN, IN_E, IN_V,
                OUT, OUT_E, OUT_V,
                BOTH, BOTH_E,
                EXPAND,
            };

            Function() = default;

            Function(const string &name, vector<Projection> &&args = {});

            string name;
            Id id;
            vector<Projection> args;

            Bytes execute(Txn &txn, const Result &input) const;

            Bytes executeAggregateResult(const ResultSet &input) const;

            Bytes executeExpand(Txn &txn, ResultSet &input) const;

            bool isAggregateResult() const;

            bool isWalkResult() const;

            bool isExpand() const;

            string toString() const;

        private:
            static Bytes count(const ResultSet &input, const vector<Projection> &args);

//            static Bytes min(const ResultSet &input, const vector<Projection> &args);
//            static Bytes max(const ResultSet &input, const vector<Projection> &args);
            static Bytes walkIn(Txn &txn, const Result &input, const vector<Projection> &args);

            static Bytes walkInEdge(Txn &txn, const Result &input, const vector<Projection> &args);

            static Bytes walkInVertex(Txn &txn, const Result &input, const vector<Projection> &args);

            static Bytes walkOut(Txn &txn, const Result &input, const vector<Projection> &args);

            static Bytes walkOutEdge(Txn &txn, const Result &input, const vector<Projection> &args);

            static Bytes walkOutVertex(Txn &txn, const Result &input, const vector<Projection> &args);

            static Bytes walkBoth(Txn &txn, const Result &input, const vector<Projection> &args);

            static Bytes walkBothEdge(Txn &txn, const Result &input, const vector<Projection> &args);

            static Bytes expand(Txn &txn, ResultSet &input, const vector<Projection> &args);

            static ClassFilter argsToClassFilter(const vector<Projection> &args);
        };

        /* An arguments for create edge statement */
        struct CreateEdgeArgs {
            string name;
            Target src;
            Target dest;
            nogdb::Record prop;
        };

        /* An arguments for select statement */
        struct SelectArgs {
            vector<Projection> projections;
            Target from;
            Where where;
            string group;
            void *order;
            int skip;       /* Number of records you want to skip from the start of the result-set. */
            int limit;      /* Maximum number of records in the result-set. */
        };

        /* An arguments for update statement */
        struct UpdateArgs {
            Target target;
            nogdb::Record prop;
            Where where;
        };

        /* An arguments for delete vertex statement */
        struct DeleteVertexArgs {
            Target target;
            Where where;
        };

        /* An arguments for delete edge statement */
        struct DeleteEdgeArgs {
            Target target;
            Target from;
            Target to;
            Where where;
        };

        /* An arguments for tarverse statement */
        struct TraverseArgs {
            string direction;
            set<string> filter;
            RecordDescriptor root;
            long long minDepth;
            long long maxDepth;
            string strategy;
        };

<<<<<<< HEAD
        string to_string(const Projection &proj);
    };
=======
        using std::to_string;

        string to_string(const RecordDescriptor &r);
    }

    using ::operator<;
>>>>>>> 558b1e4f
}

#endif<|MERGE_RESOLUTION|>--- conflicted
+++ resolved
@@ -337,17 +337,10 @@
             string strategy;
         };
 
-<<<<<<< HEAD
         string to_string(const Projection &proj);
-    };
-=======
-        using std::to_string;
-
-        string to_string(const RecordDescriptor &r);
     }
 
     using ::operator<;
->>>>>>> 558b1e4f
 }
 
 #endif