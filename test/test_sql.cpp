--- conflicted
+++ resolved
@@ -30,53 +30,25 @@
 using namespace nogdb;
 
 namespace nogdb {
-
-<<<<<<< HEAD
     string to_string(const RecordDescriptor& recD) {
         return "#" + ::to_string(recD.rid.first) + ":" + ::to_string(recD.rid.second);
     }
 
-    inline bool operator==(const Bytes &lhs, const Bytes &rhs) {
-        return (lhs.size() == rhs.size()
-                && memcmp(lhs.getRaw(), rhs.getRaw(), lhs.size()) == 0);
-    }
-
-    inline bool operator==(const Record &lhs, const Record &rhs) {
+    bool operator==(const Bytes &lhs, const Bytes &rhs) {
+        return lhs.size() == rhs.size() && memcmp(lhs.getRaw(), rhs.getRaw(), lhs.size()) == 0;
+    }
+
+    bool operator==(const Record &lhs, const Record &rhs) {
         return lhs.getAll() == rhs.getAll();
     }
 
-    inline bool operator==(const Result &lhs, const Result &rhs) {
+    bool operator==(const Result &lhs, const Result &rhs) {
         if (lhs.descriptor.rid.first != (ClassId)(-2)) {
             using ::operator==;
             return lhs.descriptor == rhs.descriptor;
         } else {
             return lhs.record == rhs.record;
         }
-=======
-namespace nogdb {
-
-    using ::operator==;
-
-    bool operator==(const Bytes &lhs, const Bytes &rhs) {
-        return lhs.size() == rhs.size() && memcmp(lhs.getRaw(), rhs.getRaw(), lhs.size()) == 0;
-    }
-
-    bool operator==(const Record &lhs, const Record &rhs) {
-        return (lhs.getAll().size() == rhs.getAll().size()
-                && equal(lhs.getAll().begin(),
-                         lhs.getAll().end(),
-                         rhs.getAll().begin()));
-    }
-
-    bool operator==(const Result &lhs, const Result &rhs) {
-        return (lhs.descriptor.rid.first == (ClassId)(-2)
-                ? lhs.record == rhs.record
-                : lhs.descriptor == rhs.descriptor);
-    }
-
-    bool operator==(const ResultSet &lhs, const ResultSet &rhs) {
-        return lhs.size() == rhs.size() && equal(lhs.begin(), lhs.end(), rhs.begin());
->>>>>>> 558b1e4f
     }
 }
 
@@ -105,19 +77,19 @@
 
 void test_sql_create_class() {
     Txn txn = Txn{*ctx, Txn::Mode::READ_WRITE};
-	try {
+    try {
         // create
         SQL::Result result = SQL::execute(txn, "CREATE CLASS sql_class EXTENDS VERTEX");
-        
+
         // check result.
         assert(result.type() == SQL::Result::CLASS_DESCRIPTOR);
         assert(result.get<ClassDescriptor>().name == "sql_class");
         ClassDescriptor schema = Db::getSchema(txn, "sql_class");
-		assert(schema.name == "sql_class");
-	} catch(const Error& e) {
-		std::cout << "\nError: " << e.what() << std::endl;
-		assert(false);
-	}
+        assert(schema.name == "sql_class");
+    } catch(const Error& e) {
+        std::cout << "\nError: " << e.what() << std::endl;
+        assert(false);
+    }
 
     try {
         Class::drop(txn, "sql_class");
@@ -246,7 +218,7 @@
         std::cout << "\nError: " << ex.what() << std::endl;
         assert(false);
     }
-    
+
     try {
         Class::drop(txn, "sql_class2");
     } catch (...) { }
@@ -255,15 +227,15 @@
 
 void test_sql_drop_class() {
     Txn txn = Txn{*ctx, Txn::Mode::READ_WRITE};
-	try {
+    try {
         Class::create(txn, "sql_class", ClassType::VERTEX);
 
         SQL::Result result = SQL::execute(txn, "DROP CLASS sql_class");
         assert(result.type() == SQL::Result::NO_RESULT);
-	} catch(const Error& e) {
-		std::cout << "\nError: " << e.what() << std::endl;
-		assert(false);
-	}
+    } catch(const Error& e) {
+        std::cout << "\nError: " << e.what() << std::endl;
+        assert(false);
+    }
 
     // check result.
     try {
@@ -318,8 +290,8 @@
 
 void test_sql_add_property() {
     Txn txn = Txn{*ctx, Txn::Mode::READ_WRITE};
-	try {
-		Class::create(txn, "sql_class", ClassType::VERTEX);
+    try {
+        Class::create(txn, "sql_class", ClassType::VERTEX);
         SQL::Result result1 = SQL::execute(txn, "CREATE PROPERTY sql_class.prop1 TEXT");
         SQL::Result result2 = SQL::execute(txn, "CREATE PROPERTY sql_class.prop2 UNSIGNED_INTEGER");
         SQL::Result result3 = SQL::execute(txn, "CREATE PROPERTY sql_class.xml TEXT");
@@ -329,20 +301,20 @@
         assert(result2.get<PropertyDescriptor>().type == PropertyType::UNSIGNED_INTEGER);
         assert(result3.type() == SQL::Result::PROPERTY_DESCRIPTOR);
         assert(result3.get<PropertyDescriptor>().type == PropertyType::TEXT);
-	}  catch(const Error& ex) {
-		std::cout << "\nError: " << ex.what() << std::endl;
-		assert(false);
-	}
-	try {
-		auto schema = Db::getSchema(txn, "sql_class");
-		assert(schema.name == "sql_class");
-		assert(schema.properties.find("prop1") != schema.properties.end());
-		assert(schema.properties.find("prop2") != schema.properties.end());
-		assert(schema.properties["prop1"].type == PropertyType::TEXT);
-		assert(schema.properties["prop2"].type == PropertyType::UNSIGNED_INTEGER);
-	} catch(const Error& ex) {
-		std::cout << "\nError: " << ex.what() << std::endl;
-		assert(false);
+    }  catch(const Error& ex) {
+        std::cout << "\nError: " << ex.what() << std::endl;
+        assert(false);
+    }
+    try {
+        auto schema = Db::getSchema(txn, "sql_class");
+        assert(schema.name == "sql_class");
+        assert(schema.properties.find("prop1") != schema.properties.end());
+        assert(schema.properties.find("prop2") != schema.properties.end());
+        assert(schema.properties["prop1"].type == PropertyType::TEXT);
+        assert(schema.properties["prop2"].type == PropertyType::UNSIGNED_INTEGER);
+    } catch(const Error& ex) {
+        std::cout << "\nError: " << ex.what() << std::endl;
+        assert(false);
     }
     txn.commit();
 }
@@ -388,22 +360,22 @@
 
 void test_sql_delete_property() {
     Txn txn = Txn{*ctx, Txn::Mode::READ_WRITE};
-	try {
+    try {
         SQL::execute(txn, "DROP PROPERTY sql_class.prop2");
 
         auto schema = Db::getSchema(txn, "sql_class");
         assert(schema.name == "sql_class");
         assert(schema.properties.find("prop2") == schema.properties.end());
-	} catch(const Error& ex) {
-		std::cout << "\nError: " << ex.what() << std::endl;
-		assert(false);
-	}
-
-	try {
-		Class::drop(txn, "sql_class");
-	} catch(const Error& ex) {
-		std::cout << "\nError: " << ex.what() << std::endl;
-		assert(false);
+    } catch(const Error& ex) {
+        std::cout << "\nError: " << ex.what() << std::endl;
+        assert(false);
+    }
+
+    try {
+        Class::drop(txn, "sql_class");
+    } catch(const Error& ex) {
+        std::cout << "\nError: " << ex.what() << std::endl;
+        assert(false);
     }
     txn.commit();
 }
@@ -474,9 +446,9 @@
             Vertex::create(txn, "books", record);
         }
         Vertex::create(txn, "persons", Record{}
-                              .set("name", "Jim Beans")
-                              .set("age", 40U)
-                              );
+                       .set("name", "Jim Beans")
+                       .set("age", 40U)
+                       );
     } catch(const Error& ex) {
         std::cout << "\nError: " << ex.what() << std::endl;
         assert(false);
@@ -529,10 +501,10 @@
                               .set("age", 40U)
                               );
         rid2 = Vertex::create(txn, "books", Record()
-                                     .set("title", "Percy Jackson")
-                                     .set("pages", 456)
-                                     .set("price", 24.5)
-                                     );
+                              .set("title", "Percy Jackson")
+                              .set("pages", 456)
+                              .set("price", 24.5)
+                              );
     } catch(const Error& ex) {
         std::cout << "\nError: " << ex.what() << std::endl;
         assert(false);
@@ -575,9 +547,9 @@
     RecordDescriptor rdesc, rdResult;
     try {
         rdesc = Vertex::create(txn, "persons", Record()
-                                     .set("name", "Jim Beans")
-                                     .set("age", 40U)
-                                     );
+                               .set("name", "Jim Beans")
+                               .set("age", 40U)
+                               );
     } catch(const Error& ex) {
         std::cout << "\nError: " << ex.what() << std::endl;
         assert(false);
@@ -773,7 +745,7 @@
     Class::drop(txn, "v");
     Class::drop(txn, "eA");
     Class::drop(txn, "eB");
-    
+
     txn.commit();
 }
 
@@ -902,7 +874,6 @@
     try {
         auto result = SQL::execute(txn, "SELECT FROM v WHERE text='A'");
         assert(result.type() == result.RESULT_SET);
-<<<<<<< HEAD
         assert(result.get<ResultSet>() == Vertex::get(txn, "v", Condition("text").eq("A")));
 
         result = SQL::execute(txn, "SELECT FROM v WHERE text='Z'");
@@ -928,48 +899,6 @@
         result = SQL::execute(txn, "SELECT FROM v WHERE real=4.5");
         assert(result.type() == result.RESULT_SET);
         assert(result.get<ResultSet>() == Vertex::get(txn, "v", Condition("real").eq(4.5)));
-=======
-        auto res = result.get<ResultSet>();
-        assertSize(res, 1);
-        assert(res[0].descriptor == v1);
-
-        result = SQL::execute(txn, "SELECT FROM v WHERE text='Z'");
-        assert(result.type() == result.RESULT_SET);
-        res = result.get<ResultSet>();
-        assertSize(res, 0);
-
-        result = SQL::execute(txn, "SELECT FROM v WHERE int=18");
-        assert(result.type() == result.RESULT_SET);
-        res = result.get<ResultSet>();
-        assertSize(res, 1);
-        assert(res[0].descriptor == v5);
-
-        result = SQL::execute(txn, "SELECT FROM v WHERE uint=11600");
-        assert(result.type() == result.RESULT_SET);
-        res = result.get<ResultSet>();
-        assertSize(res, 1);
-        assert(res[0].descriptor == v4);
-
-        result = SQL::execute(txn, "SELECT FROM v WHERE bigint=280000");
-        assert(result.type() == result.RESULT_SET);
-        res = result.get<ResultSet>();
-        assertSize(res, 1);
-        assert(res[0].descriptor == v2);
-
-        result = SQL::execute(txn, "SELECT FROM v WHERE ubigint=900");
-        assert(result.type() == result.RESULT_SET);
-        res = result.get<ResultSet>();
-        assertSize(res, 2);
-        assert(res[0].descriptor == v4);
-        assert(res[1].descriptor == v5);
-
-        result = SQL::execute(txn, "SELECT FROM v WHERE real=4.5");
-        assert(result.type() == result.RESULT_SET);
-        res = result.get<ResultSet>();
-        assertSize(res, 2);
-        assert(res[0].descriptor == v1);
-        assert(res[1].descriptor == v3);
->>>>>>> 558b1e4f
     } catch (const Error& ex) {
         std::cout << "\nError: " << ex.what() << std::endl;
         assert(false);
@@ -978,7 +907,6 @@
     try {
         auto result = SQL::execute(txn, "SELECT FROM v WHERE text != 'A'");
         assert(result.type() == result.RESULT_SET);
-<<<<<<< HEAD
         assert(result.get<ResultSet>() == Vertex::get(txn, "v", not Condition("text").eq("A")));
 
         result = SQL::execute(txn, "SELECT FROM v WHERE int > 35");
@@ -1012,50 +940,6 @@
         result = SQL::execute(txn, "SELECT FROM v WHERE ubigint = 2000");
         assert(result.type() == result.RESULT_SET);
         assert(result.get<ResultSet>() == Vertex::get(txn, "v", Condition("ubigint").eq(2000ULL)));
-=======
-        auto res = result.get<ResultSet>();
-        assertSize(res, 4);
-
-        result = SQL::execute(txn, "SELECT FROM v WHERE int > 35");
-        assert(result.type() == result.RESULT_SET);
-        res = result.get<ResultSet>();
-        assertSize(res, 1);
-
-        result = SQL::execute(txn, "SELECT FROM v WHERE real >= 4.5");
-        assert(result.type() == result.RESULT_SET);
-        res = result.get<ResultSet>();
-        assertSize(res, 3);
-
-        result = SQL::execute(txn, "SELECT FROM v WHERE uint < 10300");
-        assert(result.type() == result.RESULT_SET);
-        res = result.get<ResultSet>();
-        assertSize(res, 2);
-
-        result = SQL::execute(txn, "SELECT FROM v WHERE ubigint <= 900");
-        assert(result.type() == result.RESULT_SET);
-        res = result.get<ResultSet>();
-        assertSize(res, 2);
-
-        result = SQL::execute(txn, "SELECT FROM v WHERE bigint IS NULL");
-        assert(result.type() == result.RESULT_SET);
-        res = result.get<ResultSet>();
-        assertSize(res, 1);
-
-        result = SQL::execute(txn, "SELECT FROM v WHERE int IS NOT NULL");
-        assert(result.type() == result.RESULT_SET);
-        res = result.get<ResultSet>();
-        assertSize(res, 4);
-
-        result = SQL::execute(txn, "SELECT FROM v WHERE text = 100");
-        assert(result.type() == result.RESULT_SET);
-        res = result.get<ResultSet>();
-        assertSize(res, 0);
-
-        result = SQL::execute(txn, "SELECT FROM v WHERE ubigint = 2000");
-        assert(result.type() == result.RESULT_SET);
-        res = result.get<ResultSet>();
-        assertSize(res, 1);
->>>>>>> 558b1e4f
     } catch (const Error& ex) {
         std::cout << "\nError: " << ex.what() << std::endl;
         assert(false);
@@ -1064,7 +948,6 @@
     try {
         auto result = SQL::execute(txn, "SELECT FROM v WHERE text CONTAIN 'a'");
         assert(result.type() == result.RESULT_SET);
-<<<<<<< HEAD
         assert(result.get<ResultSet>() == Vertex::get(txn, "v", Condition("text").contain("a").ignoreCase()));
 
         result = SQL::execute(txn, "SELECT FROM v WHERE NOT (text CONTAIN 'b')");
@@ -1110,68 +993,6 @@
         result = SQL::execute(txn, "SELECT FROM v WHERE text LIKE '%1%'");
         assert(result.type() == result.RESULT_SET);
         assert(result.get<ResultSet>() == Vertex::get(txn, "v", Condition("text").like("%1%").ignoreCase()));
-=======
-        auto res = result.get<ResultSet>();
-        assertSize(res, 1);
-        assert(res[0].descriptor == v1);
-
-        result = SQL::execute(txn, "SELECT FROM v WHERE NOT (text CONTAIN 'b')");
-        assert(result.type() == result.RESULT_SET);
-        res = result.get<ResultSet>();
-        assertSize(res, 3);
-
-        result = SQL::execute(txn, "SELECT FROM v WHERE text BEGIN WITH 'a'");
-        assert(result.type() == result.RESULT_SET);
-        res = result.get<ResultSet>();
-        assertSize(res, 1);
-        assert(res[0].descriptor == v1);
-
-        result = SQL::execute(txn, "SELECT FROM v WHERE NOT text BEGIN WITH CASE 'A'");
-        assert(result.type() == result.RESULT_SET);
-        res = result.get<ResultSet>();
-        assertSize(res, 4);
-
-        result = SQL::execute(txn, "SELECT FROM v WHERE text END WITH 'x'");
-        assert(result.type() == result.RESULT_SET);
-        res = result.get<ResultSet>();
-        assertSize(res, 2);
-
-        result = SQL::execute(txn, "SELECT FROM v WHERE NOT text END WITH CASE 'Y'");
-        assert(result.type() == result.RESULT_SET);
-        res = result.get<ResultSet>();
-        assertSize(res, 3);
-
-        result = SQL::execute(txn, "SELECT FROM v WHERE text > 'B2Y'");
-        assert(result.type() == result.RESULT_SET);
-        res = result.get<ResultSet>();
-        assertSize(res, 2);
-
-        result = SQL::execute(txn, "SELECT FROM v WHERE text >= 'B2Y'");
-        assert(result.type() == result.RESULT_SET);
-        res = result.get<ResultSet>();
-        assertSize(res, 3);
-
-        result = SQL::execute(txn, "SELECT FROM v WHERE text < 'B2Y'");
-        assert(result.type() == result.RESULT_SET);
-        res = result.get<ResultSet>();
-        assertSize(res, 2);
-
-        result = SQL::execute(txn, "SELECT FROM v WHERE text <= 'B2Y'");
-        assert(result.type() == result.RESULT_SET);
-        res = result.get<ResultSet>();
-        assertSize(res, 3);
-
-        result = SQL::execute(txn, "SELECT FROM v WHERE text IN ['B1Y', 'A']");
-        assert(result.type() == result.RESULT_SET);
-        res = result.get<ResultSet>();
-        assertSize(res, 2);
-
-        result = SQL::execute(txn, "SELECT FROM v WHERE text LIKE '%1%'");
-        assert(result.type() == result.RESULT_SET);
-        res = result.get<ResultSet>();
-        assertSize(res, 1);
-        assert(res[0].descriptor == v2);
->>>>>>> 558b1e4f
     } catch (const Error& ex) {
         std::cout << "\nError: " << ex.what() << std::endl;
         assert(false);
@@ -1189,12 +1010,7 @@
     try {
         auto result = SQL::execute(txn, "SELECT FROM v WHERE prop1 END WITH 'X' OR prop2 >= 2");
         assert(result.type() == result.RESULT_SET);
-<<<<<<< HEAD
         assert(result.get<ResultSet>() == Vertex::get(txn, "v", Condition("prop1").endWith("X").ignoreCase() or Condition("prop2").ge(2)));
-=======
-        auto res = result.get<ResultSet>();
-        assertSize(res, 3);
->>>>>>> 558b1e4f
     } catch (const Error& ex) {
         std::cout << "\nError: " << ex.what() << std::endl;
         assert(false);
@@ -1203,7 +1019,6 @@
     try {
         auto result = SQL::execute(txn, "SELECT FROM v WHERE (prop1 = 'C' AND prop2 = 3) OR prop1 = 'AX'");
         assert(result.type() == result.RESULT_SET);
-<<<<<<< HEAD
         assert(result.get<ResultSet>() == Vertex::get(txn, "v", (Condition("prop1").eq("C") and Condition("prop2").eq(3)) or Condition("prop1").eq("AX")));
     } catch (const Error& ex) {
         std::cout << "\nError: " << ex.what() << std::endl;
@@ -1214,10 +1029,6 @@
         auto result = SQL::execute(txn, "SELECT FROM v WHERE (prop1 = 'AX') OR (prop1 = 'C' AND prop2 = 3)");
         assert(result.type() == result.RESULT_SET);
         assert(result.get<ResultSet>() == Vertex::get(txn, "v", Condition("prop1").eq("AX") or (Condition("prop1").eq("C") and Condition("prop2").eq(3))));
-=======
-        auto res = result.get<ResultSet>();
-        assertSize(res, 2);
->>>>>>> 558b1e4f
     } catch (const Error& ex) {
         std::cout << "\nError: " << ex.what() << std::endl;
         assert(false);
@@ -1226,13 +1037,7 @@
     try {
         auto result = SQL::execute(txn, "SELECT FROM v WHERE (@className='v' AND prop2<2) OR (@className='x' AND prop2>0)");
         assert(result.type() == result.RESULT_SET);
-<<<<<<< HEAD
         assert(result.get<ResultSet>() == Vertex::get(txn, "v", (Condition("@className").eq("v") and Condition("prop2").lt(2)) or (Condition("@className").eq("x") and Condition("prop2").gt(0))));
-=======
-        auto res = result.get<ResultSet>();
-        assertSize(res, 1);
-        assert(res[0].descriptor == v1);
->>>>>>> 558b1e4f
     } catch (const Error& ex) {
         std::cout << "\nError: " << ex.what() << std::endl;
         assert(false);
@@ -1293,13 +1098,10 @@
         baseResult = Vertex::get(txn, "v", Condition("prop2").le(3));
         baseResult.resize(1);
         assert(result.get<ResultSet>() == baseResult);
-<<<<<<< HEAD
 
         result = SQL::execute(txn, "SELECT * FROM (SELECT FROM v) SKIP 100");
         assert(result.type() == result.RESULT_SET);
         assert(result.get<ResultSet>().size() == 0);
-=======
->>>>>>> 558b1e4f
     } catch (const Error& ex) {
         std::cout << "\nError: " << ex.what() << std::endl;
         assert(false);
@@ -1608,34 +1410,34 @@
         Vertex::create(txn, "sql_valid_type", props);
 
         string sqlCreate = (string("CREATE VERTEX sql_valid_type ")
-                      + "SET tiny=" + to_string(tiny)
-                      + ", utiny=" + to_string(utiny)
-                      + ", small=" + to_string(small)
-                      + ", usmall=" + to_string(usmall)
-                      + ", integer=" + to_string(integer)
-                      + ", uinteger=" + to_string(uinteger)
-                      + ", bigint=" + to_string(bigint)
-                      + ", ubigint=" + to_string(ubigint)
-                      + ", text='" + text + "'"
-                      + ", real=" + to_string(real)
-                      + ", blob=X'" + blob.toHex() + "'");
+                            + "SET tiny=" + to_string(tiny)
+                            + ", utiny=" + to_string(utiny)
+                            + ", small=" + to_string(small)
+                            + ", usmall=" + to_string(usmall)
+                            + ", integer=" + to_string(integer)
+                            + ", uinteger=" + to_string(uinteger)
+                            + ", bigint=" + to_string(bigint)
+                            + ", ubigint=" + to_string(ubigint)
+                            + ", text='" + text + "'"
+                            + ", real=" + to_string(real)
+                            + ", blob=X'" + blob.toHex() + "'");
         SQL::execute(txn, sqlCreate);
 
         auto res = Vertex::get(txn, "sql_valid_type");
         assertSize(res, 2);
 
         res = Vertex::get(txn, "sql_valid_type",
-                                Condition("tiny").eq(tiny)
-                                && Condition("utiny").eq(utiny)
-                                && Condition("small").eq(small)
-                                && Condition("usmall").eq(usmall)
-                                && Condition("integer").eq(integer)
-                                && Condition("uinteger").eq(uinteger)
-                                && Condition("bigint").eq(bigint)
-                                && Condition("ubigint").eq(ubigint)
-                                && Condition("text").eq(baseText)
-                                && Condition("real").eq(real)
-                                && Condition("blob").eq(blob));
+                          Condition("tiny").eq(tiny)
+                          && Condition("utiny").eq(utiny)
+                          && Condition("small").eq(small)
+                          && Condition("usmall").eq(usmall)
+                          && Condition("integer").eq(integer)
+                          && Condition("uinteger").eq(uinteger)
+                          && Condition("bigint").eq(bigint)
+                          && Condition("ubigint").eq(ubigint)
+                          && Condition("text").eq(baseText)
+                          && Condition("real").eq(real)
+                          && Condition("blob").eq(blob));
         assertSize(res, 2);
 
         string sqlSelect = (string("SELECT * FROM sql_valid_type ")
@@ -1706,7 +1508,7 @@
         result = SQL::execute(txn, "TRAVERSE all('EL') FROM " + to_string(v21) + " MINDEPTH 1 MAXDEPTH 1 STRATEGY BREADTH_FIRST");
         assert(result.type() == result.RESULT_SET);
         assert(result.get<ResultSet>() == Traverse::allEdgeBfs(txn, v21, 1, 1, {"EL"}));
-
+        
         result = SQL::execute(txn, "SELECT p FROM (TRAVERSE out() FROM " + to_string(v1) + ") WHERE p = 'v22'");
         assert(result.type() == result.RESULT_SET);
         {
@@ -1723,7 +1525,7 @@
         cout << "\nError: " << e.what() << endl;
         assert(false);
     }
-
+    
     Class::drop(txn, "V");
     Class::drop(txn, "EL");
     Class::drop(txn, "ER");
