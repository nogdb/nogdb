/*
 *  Copyright (C) 2018, Throughwave (Thailand) Co., Ltd.
 *  <peerawich at throughwave dot co dot th>
 *
 *  This file is part of libnogdb, the NogDB core library in C++.
 *
 *  libnogdb is free software: you can redistribute it and/or modify
 *  it under the terms of the GNU General Public License as published by
 *  the Free Software Foundation, either version 3 of the License, or
 *  (at your option) any later version.
 *
 *  This program is distributed in the hope that it will be useful,
 *  but WITHOUT ANY WARRANTY; without even the implied warranty of
 *  MERCHANTABILITY or FITNESS FOR A PARTICULAR PURPOSE.  See the
 *  GNU General Public License for more details.
 *
 *  You should have received a copy of the GNU General Public License
 *  along with this program. If not, see <http://www.gnu.org/licenses/>.
 *
 */

#include <algorithm>
#include <cstdlib>
#include <iostream>

#include "constant.hpp"
#include "validate.hpp"

#include "utils.hpp"

#include "nogdb_errors.h"
#include "nogdb_types.h"

namespace nogdb {

    Record &Record::set(const std::string &propName, const unsigned char *value) {
        if (!propName.empty() && !isBasicInfo(propName)) {
            properties[propName] = Bytes{value, strlen((char *) value)};
        }
        return *this;
    }

    Record &Record::set(const std::string &propName, const char *value) {
        if (!propName.empty() && !isBasicInfo(propName)) {
            properties[propName] = Bytes{reinterpret_cast<const unsigned char *>(value), strlen(value)};
        }
        return *this;
    }

    Record &Record::set(const std::string &propName, const std::string &value) {
        if (!propName.empty() && !isBasicInfo(propName)) {
            properties[propName] = Bytes{static_cast<const unsigned char *>((void *) value.c_str()),
                                         value.length()};
        }
        return *this;
    }

    Record &Record::set(const std::string &propName, const nogdb::Bytes &b) {
        if (!propName.empty() && !isBasicInfo(propName)) {
            properties[propName] = b;
        }
        return *this;
    }

    const Record::PropertyToBytesMap &Record::getAll() const {
        return properties;
    }

    const Record::PropertyToBytesMap &Record::getBasicInfo() const {
        return basicProperties;
    }

    Bytes Record::get(const std::string &propName) const {
        const PropertyToBytesMap &prop = (isBasicInfo(propName) ? basicProperties : properties);
        const PropertyToBytesMap::const_iterator it = prop.find(propName);
        return it == prop.cend() ? Bytes{} : it->second;
    }

    std::vector<std::string> Record::getProperties() const {
        auto propertyNames = std::vector<std::string>{};
        for (const auto &property: properties) {
            propertyNames.emplace_back(property.first);
        }
        return propertyNames;
    }

    uint8_t Record::getTinyIntU(const std::string &propName) const {
        auto bytes = get(propName);
        if (bytes.empty()) {
            throw Error(NOGDB_CTX_NOEXST_PROPERTY, Error::Type::CONTEXT);
        } else {
            return bytes.toTinyIntU();
        }
    }

    int8_t Record::getTinyInt(const std::string &propName) const {
        auto bytes = get(propName);
        if (bytes.empty()) {
            throw Error(NOGDB_CTX_NOEXST_PROPERTY, Error::Type::CONTEXT);
        } else {
            return bytes.toTinyInt();
        }
    }

    uint16_t Record::getSmallIntU(const std::string &propName) const {
        auto bytes = get(propName);
        if (bytes.empty()) {
            throw Error(NOGDB_CTX_NOEXST_PROPERTY, Error::Type::CONTEXT);
        } else {
            return bytes.toSmallIntU();
        }
    }

    int16_t Record::getSmallInt(const std::string &propName) const {
        auto bytes = get(propName);
        if (bytes.empty()) {
            throw Error(NOGDB_CTX_NOEXST_PROPERTY, Error::Type::CONTEXT);
        } else {
            return bytes.toSmallInt();
        }
    }

    uint32_t Record::getIntU(const std::string &propName) const {
        auto bytes = get(propName);
        if (bytes.empty()) {
            throw Error(NOGDB_CTX_NOEXST_PROPERTY, Error::Type::CONTEXT);
        } else {
            return bytes.toIntU();
        }
    }

    int32_t Record::getInt(const std::string &propName) const {
        auto bytes = get(propName);
        if (bytes.empty()) {
            throw Error(NOGDB_CTX_NOEXST_PROPERTY, Error::Type::CONTEXT);
        } else {
            return bytes.toInt();
        }
    }

    uint64_t Record::getBigIntU(const std::string &propName) const {
        auto bytes = get(propName);
        if (bytes.empty()) {
            throw Error(NOGDB_CTX_NOEXST_PROPERTY, Error::Type::CONTEXT);
        } else {
            return bytes.toBigIntU();
        }
    }

    int64_t Record::getBigInt(const std::string &propName) const {
        auto bytes = get(propName);
        if (bytes.empty()) {
            throw Error(NOGDB_CTX_NOEXST_PROPERTY, Error::Type::CONTEXT);
        } else {
            return bytes.toBigInt();
        }
    }

    double Record::getReal(const std::string &propName) const {
        auto bytes = get(propName);
        if (bytes.empty()) {
            throw Error(NOGDB_CTX_NOEXST_PROPERTY, Error::Type::CONTEXT);
        } else {
            return bytes.toReal();
        }
    }

    std::string Record::getText(const std::string &propName) const {
        auto bytes = get(propName);
        if (bytes.empty()) {
            return "";
        } else {
            return bytes.toText();
        }
    }

    std::string Record::getClassName() const {
        return getText(CLASS_NAME_PROPERTY);
    }

    RecordId Record::getRecordId() const {
        auto ridAsString = getText(RECORD_ID_PROPERTY);
        auto sp = split(ridAsString, ':');
        if (sp.size() != 2) {
            try {
                auto classId = strtoul(sp[0].c_str(), nullptr, 0);
                auto positionId = strtoul(sp[1].c_str(), nullptr, 0);;
                return RecordId{classId, positionId};
<<<<<<< HEAD
            } catch(...) {
                throw Error(NOGDB_CTX_INTERNAL_ERR, Error::Type::CONTEXT);
=======
            } catch (...) {
                throw Error(CTX_INTERNAL_ERR, Error::Type::CONTEXT);
>>>>>>> e2932be1
            }
        } else {
            return RecordId{};
        }
    }

    uint32_t Record::getDepth() const {
        return getIntU(DEPTH_PROPERTY);
    }

    uint64_t Record::getVersion() const {
        const auto it = basicProperties.find(VERSION_PROPERTY);
        return (it == basicProperties.cend() ? 0ULL : it->second.toBigIntU());
    }

    void Record::unset(const std::string &propName) {
        (isBasicInfo(propName) ? basicProperties : properties).erase(propName);
    }

    size_t Record::size() const {
        return properties.size();
    }

    bool Record::empty() const {
        return properties.empty();
    }

    void Record::clear() {
        basicProperties.clear();
        properties.clear();
    }

    Record::Record(PropertyToBytesMap properties) : properties(std::move(properties)) {
        for (auto it = this->properties.begin(); it != this->properties.end();) {
            if (isBasicInfo(it->first)) {
                basicProperties.insert(*it);
                this->properties.erase(it++);
            } else {
                ++it;
            }
        }
    }

    const Record &Record::setBasicInfo(const std::string &propName, const unsigned char *value) const {
        if (!propName.empty() && isBasicInfo(propName)) {
            basicProperties[propName] = Bytes{value, strlen((char *) value)};
        }
        return *this;
    }

    const Record &Record::setBasicInfo(const std::string &propName, const char *value) const {
        if (!propName.empty() && isBasicInfo(propName)) {
            basicProperties[propName] = Bytes{reinterpret_cast<const unsigned char *>(value), strlen(value)};
        }
        return *this;
    }

    const Record &Record::setBasicInfo(const std::string &propName, const std::string &value) const {
        if (!propName.empty() && isBasicInfo(propName)) {
            basicProperties[propName] = Bytes{static_cast<const unsigned char *>((void *) value.c_str()),
                                              value.length()};
        }
        return *this;
    }

    const Record &Record::setBasicInfo(const std::string &propName, const nogdb::Bytes &b) const {
        if (!propName.empty() && isBasicInfo(propName)) {
            basicProperties[propName] = b;
        }
        return *this;
    }

    const Record &Record::updateVersion(const Txn& txn) const {
        if (basicProperties.find(TXN_VERSION) == basicProperties.end() || getBigIntU(TXN_VERSION) != txn.getVersionId()) {
            setBasicInfo(TXN_VERSION, txn.getVersionId());
            setBasicInfo(VERSION_PROPERTY, getVersion() + 1ULL);
        }
        return *this;
    }

}<|MERGE_RESOLUTION|>--- conflicted
+++ resolved
@@ -186,13 +186,8 @@
                 auto classId = strtoul(sp[0].c_str(), nullptr, 0);
                 auto positionId = strtoul(sp[1].c_str(), nullptr, 0);;
                 return RecordId{classId, positionId};
-<<<<<<< HEAD
             } catch(...) {
                 throw Error(NOGDB_CTX_INTERNAL_ERR, Error::Type::CONTEXT);
-=======
-            } catch (...) {
-                throw Error(CTX_INTERNAL_ERR, Error::Type::CONTEXT);
->>>>>>> e2932be1
             }
         } else {
             return RecordId{};
